/*
 * MathExpressionFinderMain.cpp
 *
 *  Created on: Oct 30, 2016
 *      Author: jake
 */

#include <MathExpressionFinderMain.h>

#include <MathExpressionFinder.h>
#include <MFinderProvider.h>
#include <Utils.h>
#include <MainMenu.h>
#include <Usage.h>
#include <FinderInfo.h>
#include <InfoFileParser.h>
#include <GeometryCat.h>
#include <RecCat.h>

#include <allheaders.h> // leptonica

#include <string>

// for testing
#include <DetMenu.h>
#include <SegMenu.h>
#include <FeatSelMenuMain.h>
#include <FeatExt.h>
#include <FeatExtFac.h>
#include <DatasetMenu.h>
#include <FTPathsFactory.h>
#include <TrainerForMathExpressionFinder.h>
#include <DoTrainingMenu.h>
#include <DetFac.h>
#include <SegFac.h>
#include <baseapi.h>

/**
 * Application point of entry
 */
int main(int argc, char* argv[]) {

  if(argc == 2) {
    if(std::string(argv[1]) == std::string("-m")) { // interactive menu
      runInteractiveMenu();
      return 0;
    } else {
      runFinder(argv[1]); // assume given path as second arg
      return 0;
    }
  } else if(argc == 3) {
    if(std::string(argv[1]) == std::string("-d")) {
      runFinder(argv[2], true); // assume path is third arg
      return 0;
    }
  }
  // if gets here then input wasn't expected
  MathExpressionFinderUsage::printUsage();
}

void runInteractiveMenu() {
  GeometryBasedExtractorCategory spatialCategory;
  RecognitionBasedExtractorCategory recognitionCategory;
  MainMenu* const mainMenu = new MainMenu(
      &spatialCategory,
      &recognitionCategory);
  MenuBase* menuSelected = (MenuBase*)mainMenu;
  while(menuSelected->isNotExit()) {
    menuSelected = menuSelected->getNextSelected();
  }
  delete mainMenu;
}

void runFinder(char* path, bool doJustDetection, bool displayResults) {
  const std::string trainedFinderPath =
      FinderTrainingPaths::getTrainedFinderRoot();
  Utils::exec(std::string("mkdir -p ") + trainedFinderPath, true);
  std::vector<std::string> trainedFinders =
      Utils::getFileList(trainedFinderPath);

  if(trainedFinders.empty()) {
    std::cout << "There is currently no trained MathFinder available on the system. "
        << "Loading the interactive menu.\n";
    return runInteractiveMenu();
  }

  std::string finderName;
  if(trainedFinders.size() > 1) {
    std::cout << "More than one MathFinder has been trained on this system. Select one of the following."
        << " To see more information run this program in the interactive menu mode (i.e., MathFinder -m):\n";
    finderName = trainedFinders[Utils::promptSelectStrFromLabeledMatrix(trainedFinders, 2)];
  } else {
    finderName = trainedFinders[0];
  }

  FinderInfo* finderInfo =
      TrainingInfoFileParser().readInfoFromFile(finderName);
  std::string imagePath = std::string(path);
  Pixa* images = pixaCreate(0);
  std::vector<std::string> imageNames;
  // if the image path is a directory, then read in all of the files in that
  // directory (assumes they are images)
  if(Utils::existsDirectory(imagePath)) {
    std::vector<std::string> imagePaths =
        DatasetSelectionMenu::findImagePaths(imagePath);
    for(int i = 0; i < imagePaths.size(); ++i) {
      std::cout << "image path " << imagePaths[i] << std::endl;;
      pixaAddPix(images,
          Utils::leptReadAndBinarizeImg(imagePaths[i]),
          L_INSERT);
      imageNames.push_back(DatasetSelectionMenu::getFileNameFromPath(imagePaths[i]));
    }
  } else if(Utils::existsFile(imagePath)) {
    pixaAddPix(images, Utils::leptReadAndBinarizeImg(imagePath), L_INSERT);
    imageNames.push_back(DatasetSelectionMenu::getFileNameFromPath(imagePath));
  } else {
    std::cout << "Unable to read in the image(s) on the given path." << std::endl;
    return MathExpressionFinderUsage::printUsage();
  }

  GeometryBasedExtractorCategory spatialCategory;
  RecognitionBasedExtractorCategory recognitionCategory;
  MathExpressionFinder* finder =
      MathExpressionFinderProvider().createMathExpressionFinder(
          &spatialCategory,
          &recognitionCategory,
          finderInfo);

  std::vector<MathExpressionFinderResults*> results;
  if(!doJustDetection) {
    results = finder->findMathExpressions(images, imageNames);
  } else {
    results = finder->detectMathExpressions(images, imageNames);
  }

  pixaDestroy(&images); // destroy finished image(s)

<<<<<<< HEAD
//  // Display the results
//  for(int i = 0; i < results.size(); ++i) {
//    results[i]->displaySegmentationResults();
//  }
=======
  // Display the results
  if(displayResults) {
    for(int i = 0; i < results.size(); ++i) {
	  results[i]->displaySegmentationResults();
    }
  }
>>>>>>> ac656dbc

  // Write the results to a directory in the current location (creates
  // the directory)
  std::string resultsDirName = getResultsNameFromPath(imagePath);
  if(doJustDetection) {
    resultsDirName = resultsDirName + "_detection_only";
  }
  MathExpressionFinderResults::printResultsToFiles(results, resultsDirName);

  // Destroy results
  for(int i = 0; i < results.size(); ++i) {
    delete results[i];
  }

  // Destroy the finder
  delete finder;
  delete finderInfo;
}

std::string getResultsNameFromPath(std::string path) {
  if(Utils::existsDirectory(path)) {
    if(path.at(path.size() - 1) == '/') {
      path.erase(path.size() - 1, 1);
    }
    return path.substr(path.find_last_of('/') + 1);
  } else {
    return DatasetSelectionMenu::getFileNameFromPath(path);
  }
}

/**
 * Method put in for quickly debugging a trainer (not meant to be invoked
 * outside of development purposes)
 */
void runTrainer() {
  // Testing out features in isolation
  RecognitionBasedExtractorCategory recCategory;
  GeometryBasedExtractorCategory spatialCategory;
  MainMenu mainMenu(&spatialCategory, &recCategory);
  DetectorSelectionMenu detSel(NULL);
  SegmentorSelectionMenu segSel(NULL);
  FeatureSelectionMenuMain featureSelection(NULL, &mainMenu);
  featureSelection.selectAllFeatures();
  std::vector<BlobFeatureExtractorFactory*> featureFactories =
      featureSelection.getSelectedFactories();
  std::string groundtruthDirPath = FinderTrainingPaths::getGroundtruthRoot() + std::string("advcalc1/");
  FinderInfo* finderInfo = FinderInfoBuilder().setFinderName("a")
        ->setFeatureExtractorUniqueNames(DoTrainingMenu::getFeatureExtractorUniqueNames(featureFactories))
        ->setDetectorName(detSel.getDefaultDetectorName())
        ->setSegmentorName(segSel.getDefaultSegmentorName())
        ->setDescription("a")
        ->setGroundtruthName("advcalc1")
        ->setGroundtruthDirPath(groundtruthDirPath)
        ->setGroundtruthFilePath(DatasetSelectionMenu::findGroundtruthFilePath(groundtruthDirPath))
        ->setFinderTrainingPaths(FinderTrainingPathsFactory().createFinderTrainingPaths("a"))
        ->setGroundtruthImagePaths(DatasetSelectionMenu::findGroundtruthImagePaths(groundtruthDirPath))
        ->build();

    // Build the trainer (let the trainer own the finder info, the feature extractor,
    // the detector, and the segmentor and destroy them all when done)

    MathExpressionFeatureExtractor* const mathExpressionFeatureExtractor =
        MathExpressionFeatureExtractorFactory().createMathExpressionFeatureExtractor(
            finderInfo, featureFactories);
    TrainerForMathExpressionFinder* trainer =
        TrainerForMathExpressionFinderFactory().create(
        finderInfo,
        mathExpressionFeatureExtractor);

    // Run the trainer, indicate success/failure
    trainer->runTraining();

    delete trainer;
}
<|MERGE_RESOLUTION|>--- conflicted
+++ resolved
@@ -71,7 +71,7 @@
   delete mainMenu;
 }
 
-void runFinder(char* path, bool doJustDetection, bool displayResults) {
+void runFinder(char* path, bool doJustDetection) {
   const std::string trainedFinderPath =
       FinderTrainingPaths::getTrainedFinderRoot();
   Utils::exec(std::string("mkdir -p ") + trainedFinderPath, true);
@@ -135,19 +135,10 @@
 
   pixaDestroy(&images); // destroy finished image(s)
 
-<<<<<<< HEAD
 //  // Display the results
 //  for(int i = 0; i < results.size(); ++i) {
 //    results[i]->displaySegmentationResults();
 //  }
-=======
-  // Display the results
-  if(displayResults) {
-    for(int i = 0; i < results.size(); ++i) {
-	  results[i]->displaySegmentationResults();
-    }
-  }
->>>>>>> ac656dbc
 
   // Write the results to a directory in the current location (creates
   // the directory)
